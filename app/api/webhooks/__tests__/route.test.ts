--- conflicted
+++ resolved
@@ -226,11 +226,7 @@
       expect(body).toHaveProperty('success', true);
     });
   });
-<<<<<<< HEAD
+
 });
 
-export {};
-=======
-
-});
->>>>>>> ab7eb842
+export {};