import { type NextRequest } from 'next/server';
<<<<<<< HEAD
=======
import { getServerSession } from '@/middleware/auth-adapter';
>>>>>>> 4262b017
import { prisma } from '@/lib/database/prisma';
import { z } from 'zod';
import { createSuccessResponse, ApiError, ERROR_CODES } from '@/lib/api/common';
import { createTeamMemberNotFoundError } from '@/lib/api/team/error-handler';
import {
  createMiddlewareChain,
  errorHandlingMiddleware,
  routeAuthMiddleware
} from '@/middleware/createMiddlewareChain';
import type { RouteAuthContext } from '@/middleware/auth';
import { Permission } from '@/lib/rbac/roles';

const paramSchema = z.object({ memberId: z.string().uuid() });

async function handleDelete(
  _req: NextRequest,
  auth: RouteAuthContext,
  params: z.infer<typeof paramSchema>
) {
<<<<<<< HEAD
=======
  const session = await getServerSession();
  if (!session?.user) {
    throw new ApiError(ERROR_CODES.UNAUTHORIZED, 'Authentication required', 401);
  }

  if (!(await hasPermission(session.user.id, 'REMOVE_TEAM_MEMBER'))) {
    throw new ApiError(ERROR_CODES.FORBIDDEN, 'Forbidden', 403);
  }
>>>>>>> 4262b017

  const teamMember = await prisma.teamMember.findUnique({
    where: { id: params.memberId },
    include: {
      team: { include: { members: { where: { role: 'ADMIN' } } } },
    },
  });

  if (!teamMember) {
    throw createTeamMemberNotFoundError();
  }

  if (teamMember.userId === auth.userId) {
    throw new ApiError(ERROR_CODES.INVALID_REQUEST, 'Cannot remove yourself from the team', 400);
  }

  if (teamMember.role === 'ADMIN' && teamMember.team.members.length === 1) {
    throw new ApiError(ERROR_CODES.INVALID_REQUEST, 'Cannot remove the last admin from the team', 400);
  }

  await prisma.teamMember.delete({ where: { id: params.memberId } });

  return createSuccessResponse({ message: 'Team member removed successfully' });
}

const middleware = createMiddlewareChain([
  errorHandlingMiddleware(),
  routeAuthMiddleware({ requiredPermissions: [Permission.REMOVE_TEAM_MEMBER] })
]);

export const DELETE = (
  req: NextRequest,
  ctx: { params: { memberId: string } }
) => middleware((r, auth) => handleDelete(r, auth, paramSchema.parse(ctx.params)))(req);<|MERGE_RESOLUTION|>--- conflicted
+++ resolved
@@ -1,8 +1,8 @@
 import { type NextRequest } from 'next/server';
-<<<<<<< HEAD
-=======
+
+
 import { getServerSession } from '@/middleware/auth-adapter';
->>>>>>> 4262b017
+
 import { prisma } from '@/lib/database/prisma';
 import { z } from 'zod';
 import { createSuccessResponse, ApiError, ERROR_CODES } from '@/lib/api/common';
@@ -22,17 +22,32 @@
   auth: RouteAuthContext,
   params: z.infer<typeof paramSchema>
 ) {
-<<<<<<< HEAD
-=======
-  const session = await getServerSession();
-  if (!session?.user) {
-    throw new ApiError(ERROR_CODES.UNAUTHORIZED, 'Authentication required', 401);
+async function handleDelete(req: NextRequest, auth: RouteAuthContext) {
+  // If we're using the new middleware approach, auth context is already provided
+  if (!auth?.userId) {
+    // Fall back to previous approach for backward compatibility
+    const session = await getServerSession();
+    if (!session?.user) {
+      throw new ApiError(ERROR_CODES.UNAUTHORIZED, 'Authentication required', 401);
+    }
+    
+    if (!(await hasPermission(session.user.id, 'REMOVE_TEAM_MEMBER'))) {
+      throw new ApiError(ERROR_CODES.FORBIDDEN, 'Forbidden', 403);
+    }
+    
+    // Set auth to use session data for the rest of the function
+    auth = { userId: session.user.id, role: session.user.role };
+  } else {
+    // With the middleware chain approach, we still need to check permissions
+    // This can be done via the Permission enum that's already imported
+    if (!(auth.permissions?.includes(Permission.REMOVE_TEAM_MEMBER))) {
+      throw new ApiError(ERROR_CODES.FORBIDDEN, 'Forbidden', 403);
+    }
   }
-
-  if (!(await hasPermission(session.user.id, 'REMOVE_TEAM_MEMBER'))) {
-    throw new ApiError(ERROR_CODES.FORBIDDEN, 'Forbidden', 403);
-  }
->>>>>>> 4262b017
+  
+  // Continue with the rest of the function using auth.userId
+  // ...
+}
 
   const teamMember = await prisma.teamMember.findUnique({
     where: { id: params.memberId },
