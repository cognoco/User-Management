/**
 * Supabase Team Provider Implementation
 * 
 * This file implements the TeamDataProvider interface using Supabase.
 * It adapts Supabase's database API to the interface required by our core business logic.
 */

import { createClient, SupabaseClient } from '@supabase/supabase-js';
import { 
  Team, 
  TeamMember, 
  TeamInvitation, 
  TeamCreatePayload, 
  TeamUpdatePayload,
  TeamMemberUpdatePayload,
  TeamInvitationPayload,
  TeamResult,
  TeamMemberResult,
  TeamInvitationResult,
  TeamSearchParams,
  TeamSearchResult
} from '../../core/team/models';
<<<<<<< HEAD
import type { ITeamDataProvider } from '@/core/team/ITeamDataProvider';
=======
import { ITeamDataProvider } from '../../core/team/ITeamDataProvider';
>>>>>>> 570bc979

/**
 * Supabase implementation of the TeamDataProvider interface
 */
export class SupabaseTeamProvider implements ITeamDataProvider {
  private supabase: SupabaseClient;
  private teamCallbacks: ((team: Team) => void)[] = [];
  private membershipCallbacks: ((teamId: string, members: TeamMember[]) => void)[] = [];
  
  /**
   * Create a new SupabaseTeamProvider instance
   * 
   * @param supabaseUrl Supabase project URL
   * @param supabaseKey Supabase API key
   */
  constructor(supabaseUrl: string, supabaseKey: string) {
    this.supabase = createClient(supabaseUrl, supabaseKey);
    
    // Set up realtime subscription for team changes
    // This would require setting up Supabase realtime subscriptions
  }
  
  /**
   * Create a new team
   * 
   * @param ownerId ID of the user creating the team (will be the owner)
   * @param teamData Team creation data including name, description, etc.
   * @returns Result object with success status and created team or error
   */
  async createTeam(ownerId: string, teamData: TeamCreatePayload): Promise<TeamResult> {
    try {
      // Insert the team record
      const { data: teamData, error: teamError } = await this.supabase
        .from('teams')
        .insert({
          name: teamData.name,
          description: teamData.description,
          owner_id: ownerId,
          is_public: teamData.isPublic || false,
          settings: teamData.settings || {},
          created_at: new Date().toISOString(),
          updated_at: new Date().toISOString()
        })
        .select()
        .single();
      
      if (teamError) {
        return {
          success: false,
          error: teamError.message
        };
      }
      
      const team = this.mapDbTeamToTeam(teamData);
      
      // Add the owner as a team member with the owner role
      await this.addTeamMember(team.id, ownerId, 'owner');
      
      // Notify subscribers
      this.notifyTeamChanged(team);
      
      return {
        success: true,
        team
      };
    } catch (error: any) {
      return {
        success: false,
        error: error.message || 'An error occurred while creating team'
      };
    }
  }
  
  /**
   * Get a team by ID
   * 
   * @param teamId ID of the team to fetch
   * @returns Team data or null if not found
   */
  async getTeam(teamId: string): Promise<Team | null> {
    const { data, error } = await this.supabase
      .from('teams')
      .select('*')
      .eq('id', teamId)
      .single();
    
    if (error || !data) {
      return null;
    }
    
    return this.mapDbTeamToTeam(data);
  }
  
  /**
   * Update a team's information
   * 
   * @param teamId ID of the team to update
   * @param teamData Updated team data
   * @returns Result object with success status and updated team or error
   */
  async updateTeam(teamId: string, teamData: TeamUpdatePayload): Promise<TeamResult> {
    try {
      const { data, error } = await this.supabase
        .from('teams')
        .update({
          name: teamData.name,
          description: teamData.description,
          is_public: teamData.isPublic,
          settings: teamData.settings,
          updated_at: new Date().toISOString()
        })
        .eq('id', teamId)
        .select()
        .single();
      
      if (error) {
        return {
          success: false,
          error: error.message
        };
      }
      
      const team = this.mapDbTeamToTeam(data);
      
      // Notify subscribers
      this.notifyTeamChanged(team);
      
      return {
        success: true,
        team
      };
    } catch (error: any) {
      return {
        success: false,
        error: error.message || 'An error occurred while updating team'
      };
    }
  }
  
  /**
   * Delete a team
   * 
   * @param teamId ID of the team to delete
   * @returns Result object with success status or error
   */
  async deleteTeam(teamId: string): Promise<{ success: boolean; error?: string }> {
    try {
      // Delete team members first (foreign key constraint)
      await this.supabase
        .from('team_members')
        .delete()
        .eq('team_license_id', teamId);
      
      // Delete team invitations (foreign key constraint)
      await this.supabase
        .from('team_invitations')
        .delete()
        .eq('team_license_id', teamId);
      
      // Delete the team
      const { error } = await this.supabase
        .from('teams')
        .delete()
        .eq('id', teamId);
      
      if (error) {
        return {
          success: false,
          error: error.message
        };
      }
      
      return {
        success: true
      };
    } catch (error: any) {
      return {
        success: false,
        error: error.message || 'An error occurred while deleting team'
      };
    }
  }
  
  /**
   * Get all teams that a user belongs to
   * 
   * @param userId ID of the user
   * @returns Array of teams the user belongs to
   */
  async getUserTeams(userId: string): Promise<Team[]> {
    const { data, error } = await this.supabase
      .from('team_members')
      .select('team_id')
      .eq('user_id', userId);
    
    if (error || !data || data.length === 0) {
      return [];
    }
    
    const teamIds = data.map(item => item.team_id);
    
    const { data: teamsData, error: teamsError } = await this.supabase
      .from('teams')
      .select('*')
      .in('id', teamIds);
    
    if (teamsError || !teamsData) {
      return [];
    }
    
    return teamsData.map(this.mapDbTeamToTeam);
  }
  
  /**
   * Get all members of a team
   * 
   * @param teamId ID of the team
   * @returns Array of team members
   */
  async getTeamMembers(teamId: string): Promise<TeamMember[]> {
    const { data, error } = await this.supabase
      .from('team_members')
      .select('*, profiles(first_name, last_name, avatar_url)')
      .eq('team_license_id', teamId);
    
    if (error || !data) {
      return [];
    }
    
    return data.map(this.mapDbMemberToTeamMember);
  }
  
  /**
   * Add a user to a team
   * 
   * @param teamId ID of the team
   * @param userId ID of the user to add
   * @param role Role to assign to the user
   * @returns Result object with success status and team member data or error
   */
  async addTeamMember(teamId: string, userId: string, role: string): Promise<TeamMemberResult> {
    try {
      const { data, error } = await this.supabase
        .from('team_members')
        .insert({
          team_license_id: teamId,
          user_id: userId,
          role,
          joined_at: new Date().toISOString()
        })
        .select('*, profiles(first_name, last_name, avatar_url)')
        .single();
      
      if (error) {
        return {
          success: false,
          error: error.message
        };
      }
      
      const member = this.mapDbMemberToTeamMember(data);
      
      // Get all team members to notify subscribers
      const members = await this.getTeamMembers(teamId);
      this.notifyTeamMembershipChanged(teamId, members);
      
      return {
        success: true,
        member
      };
    } catch (error: any) {
      return {
        success: false,
        error: error.message || 'An error occurred while adding team member'
      };
    }
  }
  
  /**
   * Update a team member's role
   * 
   * @param teamId ID of the team
   * @param userId ID of the user to update
   * @param updateData Updated member data including role
   * @returns Result object with success status and updated team member data or error
   */
  async updateTeamMember(teamId: string, userId: string, updateData: TeamMemberUpdatePayload): Promise<TeamMemberResult> {
    try {
      const { data, error } = await this.supabase
        .from('team_members')
        .update({
          role: updateData.role,
          updated_at: new Date().toISOString()
        })
        .eq('team_license_id', teamId)
        .eq('user_id', userId)
        .select('*, profiles(first_name, last_name, avatar_url)')
        .single();
      
      if (error) {
        return {
          success: false,
          error: error.message
        };
      }
      
      const member = this.mapDbMemberToTeamMember(data);
      
      // Get all team members to notify subscribers
      const members = await this.getTeamMembers(teamId);
      this.notifyTeamMembershipChanged(teamId, members);
      
      return {
        success: true,
        member
      };
    } catch (error: any) {
      return {
        success: false,
        error: error.message || 'An error occurred while updating team member'
      };
    }
  }
  
  /**
   * Remove a user from a team
   * 
   * @param teamId ID of the team
   * @param userId ID of the user to remove
   * @returns Result object with success status or error
   */
  async removeTeamMember(teamId: string, userId: string): Promise<{ success: boolean; error?: string }> {
    try {
      const { error } = await this.supabase
        .from('team_members')
        .delete()
        .eq('team_license_id', teamId)
        .eq('user_id', userId);
      
      if (error) {
        return {
          success: false,
          error: error.message
        };
      }
      
      // Get all team members to notify subscribers
      const members = await this.getTeamMembers(teamId);
      this.notifyTeamMembershipChanged(teamId, members);
      
      return {
        success: true
      };
    } catch (error: any) {
      return {
        success: false,
        error: error.message || 'An error occurred while removing team member'
      };
    }
  }
  
  /**
   * Transfer team ownership to another user
   * 
   * @param teamId ID of the team
   * @param newOwnerId ID of the user to transfer ownership to
   * @returns Result object with success status and updated team or error
   */
  async transferOwnership(teamId: string, newOwnerId: string): Promise<TeamResult> {
    try {
      // Update the team owner
      const { data, error } = await this.supabase
        .from('teams')
        .update({
          owner_id: newOwnerId,
          updated_at: new Date().toISOString()
        })
        .eq('id', teamId)
        .select()
        .single();
      
      if (error) {
        return {
          success: false,
          error: error.message
        };
      }
      
      // Update the new owner's role to 'owner'
      await this.updateTeamMember(teamId, newOwnerId, { role: 'owner' });
      
      const team = this.mapDbTeamToTeam(data);
      
      // Notify subscribers
      this.notifyTeamChanged(team);
      
      return {
        success: true,
        team
      };
    } catch (error: any) {
      return {
        success: false,
        error: error.message || 'An error occurred while transferring ownership'
      };
    }
  }
  
  /**
   * Invite a user to join a team
   * 
   * @param teamId ID of the team
   * @param invitationData Invitation data including email and role
   * @returns Result object with success status and invitation data or error
   */
  async inviteToTeam(teamId: string, invitationData: TeamInvitationPayload): Promise<TeamInvitationResult> {
    try {
      const { data, error } = await this.supabase
        .from('team_invitations')
        .insert({
          team_license_id: teamId,
          email: invitationData.email,
          role: invitationData.role,
          invited_by: invitationData.invitedBy,
          expires_at: invitationData.expiresAt?.toISOString(),
          created_at: new Date().toISOString()
        })
        .select('*, teams(name)')
        .single();
      
      if (error) {
        return {
          success: false,
          error: error.message
        };
      }
      
      const invitation = this.mapDbInvitationToTeamInvitation(data);
      
      return {
        success: true,
        invitation
      };
    } catch (error: any) {
      return {
        success: false,
        error: error.message || 'An error occurred while inviting to team'
      };
    }
  }
  
  /**
   * Get all pending invitations for a team
   * 
   * @param teamId ID of the team
   * @returns Array of pending invitations
   */
  async getTeamInvitations(teamId: string): Promise<TeamInvitation[]> {
    const { data, error } = await this.supabase
      .from('team_invitations')
      .select('*, teams(name)')
      .eq('team_license_id', teamId)
      .is('accepted_at', null)
      .is('declined_at', null);
    
    if (error || !data) {
      return [];
    }
    
    return data.map(this.mapDbInvitationToTeamInvitation);
  }
  
  /**
   * Get all invitations for a user (by email)
   * 
   * @param email Email of the user
   * @returns Array of invitations for the user
   */
  async getUserInvitations(email: string): Promise<TeamInvitation[]> {
    const { data, error } = await this.supabase
      .from('team_invitations')
      .select('*, teams(name)')
      .eq('email', email)
      .is('accepted_at', null)
      .is('declined_at', null);
    
    if (error || !data) {
      return [];
    }
    
    return data.map(this.mapDbInvitationToTeamInvitation);
  }
  
  /**
   * Accept a team invitation
   * 
   * @param invitationId ID of the invitation to accept
   * @param userId ID of the user accepting the invitation
   * @returns Result object with success status and team member data or error
   */
  async acceptInvitation(invitationId: string, userId: string): Promise<TeamMemberResult> {
    try {
      // Get the invitation
      const { data: invitation, error: invitationError } = await this.supabase
        .from('team_invitations')
        .select('*')
        .eq('id', invitationId)
        .single();
      
      if (invitationError || !invitation) {
        return {
          success: false,
          error: invitationError?.message || 'Invitation not found'
        };
      }
      
      // Update the invitation as accepted
      await this.supabase
        .from('team_invitations')
        .update({
          accepted_at: new Date().toISOString(),
          accepted_by: userId
        })
        .eq('id', invitationId);
      
      // Add the user to the team
      return await this.addTeamMember(invitation.team_id, userId, invitation.role);
    } catch (error: any) {
      return {
        success: false,
        error: error.message || 'An error occurred while accepting invitation'
      };
    }
  }
  
  /**
   * Decline a team invitation
   * 
   * @param invitationId ID of the invitation to decline
   * @returns Result object with success status or error
   */
  async declineInvitation(invitationId: string): Promise<{ success: boolean; error?: string }> {
    try {
      const { error } = await this.supabase
        .from('team_invitations')
        .update({
          declined_at: new Date().toISOString()
        })
        .eq('id', invitationId);
      
      if (error) {
        return {
          success: false,
          error: error.message
        };
      }
      
      return {
        success: true
      };
    } catch (error: any) {
      return {
        success: false,
        error: error.message || 'An error occurred while declining invitation'
      };
    }
  }
  
  /**
   * Cancel a pending invitation
   * 
   * @param invitationId ID of the invitation to cancel
   * @returns Result object with success status or error
   */
  async cancelInvitation(invitationId: string): Promise<{ success: boolean; error?: string }> {
    try {
      const { error } = await this.supabase
        .from('team_invitations')
        .delete()
        .eq('id', invitationId);
      
      if (error) {
        return {
          success: false,
          error: error.message
        };
      }
      
      return {
        success: true
      };
    } catch (error: any) {
      return {
        success: false,
        error: error.message || 'An error occurred while canceling invitation'
      };
    }
  }
  
  /**
   * Search for teams based on search parameters
   * 
   * @param params Search parameters
   * @returns Search results with pagination
   */
  async searchTeams(params: TeamSearchParams): Promise<TeamSearchResult> {
    try {
      let query = this.supabase
        .from('teams')
        .select('*', { count: 'exact' });
      
      // Apply search filters
      if (params.query) {
        query = query.or(`name.ilike.%${params.query}%,description.ilike.%${params.query}%`);
      }
      
      if (params.filters) {
        if (params.filters.isPublic !== undefined) {
          query = query.eq('is_public', params.filters.isPublic);
        }
        
        if (params.filters.ownerId) {
          query = query.eq('owner_id', params.filters.ownerId);
        }
      }
      
      // Apply pagination
      const from = params.page * params.pageSize;
      const to = from + params.pageSize - 1;
      
      query = query.range(from, to);
      
      // Apply sorting
      if (params.sortBy) {
        const direction = params.sortDirection === 'desc' ? 'desc' : 'asc';
        query = query.order(params.sortBy, { ascending: direction === 'asc' });
      } else {
        query = query.order('created_at', { ascending: false });
      }
      
      const { data, error, count } = await query;
      
      if (error) {
        throw new Error(error.message);
      }
      
      const totalCount = count || 0;
      const totalPages = Math.ceil(totalCount / params.pageSize);
      
      const teams = data.map(this.mapDbTeamToTeam);
      
      return {
        teams,
        pagination: {
          page: params.page,
          pageSize: params.pageSize,
          totalCount,
          totalPages
        }
      };
    } catch (error: any) {
      return {
        teams: [],
        pagination: {
          page: params.page,
          pageSize: params.pageSize,
          totalCount: 0,
          totalPages: 0
        },
        error: error.message || 'An error occurred while searching teams'
      };
    }
  }
  
  /**
   * Check if a user is a member of a team
   * 
   * @param teamId ID of the team
   * @param userId ID of the user
   * @returns True if the user is a member of the team, false otherwise
   */
  async isTeamMember(teamId: string, userId: string): Promise<boolean> {
    const { data, error } = await this.supabase
      .from('team_members')
      .select('id')
      .eq('team_license_id', teamId)
      .eq('user_id', userId)
      .single();
    
    return !error && !!data;
  }
  
  /**
   * Check if a user has a specific role in a team
   * 
   * @param teamId ID of the team
   * @param userId ID of the user
   * @param role Role to check for
   * @returns True if the user has the specified role, false otherwise
   */
  async hasTeamRole(teamId: string, userId: string, role: string): Promise<boolean> {
    const { data, error } = await this.supabase
      .from('team_members')
      .select('id')
      .eq('team_license_id', teamId)
      .eq('user_id', userId)
      .eq('role', role)
      .single();
    
    return !error && !!data;
  }
  
  /**
   * Subscribe to team changes
   * 
   * @param callback Function to call when a team changes
   * @returns Unsubscribe function
   */
  onTeamChanged(callback: (team: Team) => void): () => void {
    this.teamCallbacks.push(callback);
    
    // Return unsubscribe function
    return () => {
      const index = this.teamCallbacks.indexOf(callback);
      if (index !== -1) {
        this.teamCallbacks.splice(index, 1);
      }
    };
  }
  
  /**
   * Subscribe to team membership changes
   * 
   * @param callback Function to call when team membership changes
   * @returns Unsubscribe function
   */
  onTeamMembershipChanged(callback: (teamId: string, members: TeamMember[]) => void): () => void {
    this.membershipCallbacks.push(callback);
    
    // Return unsubscribe function
    return () => {
      const index = this.membershipCallbacks.indexOf(callback);
      if (index !== -1) {
        this.membershipCallbacks.splice(index, 1);
      }
    };
  }
  
  /**
   * Notify all team change callbacks
   * 
   * @param team Updated team
   */
  private notifyTeamChanged(team: Team): void {
    for (const callback of this.teamCallbacks) {
      callback(team);
    }
  }
  
  /**
   * Notify all team membership change callbacks
   * 
   * @param teamId ID of the team
   * @param members Updated team members
   */
  private notifyTeamMembershipChanged(teamId: string, members: TeamMember[]): void {
    for (const callback of this.membershipCallbacks) {
      callback(teamId, members);
    }
  }
  
  /**
   * Map a database team record to a Team model
   * 
   * @param dbTeam Database team record
   * @returns Team model
   */
  private mapDbTeamToTeam(dbTeam: any): Team {
    return {
      id: dbTeam.id,
      name: dbTeam.name,
      description: dbTeam.description,
      ownerId: dbTeam.owner_id,
      isPublic: dbTeam.is_public,
      settings: dbTeam.settings,
      createdAt: new Date(dbTeam.created_at),
      updatedAt: new Date(dbTeam.updated_at)
    };
  }
  
  /**
   * Map a database team member record to a TeamMember model
   * 
   * @param dbMember Database team member record
   * @returns TeamMember model
   */
  private mapDbMemberToTeamMember(dbMember: any): TeamMember {
    return {
      id: dbMember.id,
      teamId: dbMember.team_license_id,
      userId: dbMember.user_id,
      role: dbMember.role,
      firstName: dbMember.profiles?.first_name || '',
      lastName: dbMember.profiles?.last_name || '',
      avatarUrl: dbMember.profiles?.avatar_url || null,
      joinedAt: new Date(dbMember.joined_at),
      updatedAt: dbMember.updated_at ? new Date(dbMember.updated_at) : null
    };
  }
  
  /**
   * Map a database invitation record to a TeamInvitation model
   * 
   * @param dbInvitation Database invitation record
   * @returns TeamInvitation model
   */
  private mapDbInvitationToTeamInvitation(dbInvitation: any): TeamInvitation {
    return {
      id: dbInvitation.id,
      teamId: dbInvitation.team_license_id,
      teamName: dbInvitation.teams?.name || '',
      email: dbInvitation.email,
      role: dbInvitation.role,
      invitedBy: dbInvitation.invited_by,
      createdAt: new Date(dbInvitation.created_at),
      expiresAt: dbInvitation.expires_at ? new Date(dbInvitation.expires_at) : null,
      acceptedAt: dbInvitation.accepted_at ? new Date(dbInvitation.accepted_at) : null,
      acceptedBy: dbInvitation.accepted_by,
      declinedAt: dbInvitation.declined_at ? new Date(dbInvitation.declined_at) : null
    };
  }
}<|MERGE_RESOLUTION|>--- conflicted
+++ resolved
@@ -20,11 +20,9 @@
   TeamSearchParams,
   TeamSearchResult
 } from '../../core/team/models';
-<<<<<<< HEAD
+
 import type { ITeamDataProvider } from '@/core/team/ITeamDataProvider';
-=======
-import { ITeamDataProvider } from '../../core/team/ITeamDataProvider';
->>>>>>> 570bc979
+
 
 /**
  * Supabase implementation of the TeamDataProvider interface
