/**
 * Adapter Registry System
 * 
 * This file implements a registry system for adapter factories.
 * It allows different adapter implementations (Supabase, GraphQL, REST, etc.)
 * to be registered and used interchangeably, making the application truly
 * database-agnostic as per the architecture guidelines.
 */

import { AuthDataProvider } from './auth/interfaces';
import { UserDataProvider } from './user/interfaces';
import { TeamDataProvider } from './team/interfaces';
import { PermissionDataProvider } from './permission/interfaces';
<<<<<<< HEAD
import { SsoDataProvider } from './sso/interfaces';
=======
import { SubscriptionDataProvider } from './subscription/interfaces';
import { ApiKeyDataProvider } from './api-keys/interfaces';
>>>>>>> af627a1f

/**
 * Interface for adapter factory options
 */
export interface AdapterFactoryOptions {
  [key: string]: any;
}

/**
 * Interface for adapter factory
 * Defines methods to create different data providers
 */
export interface AdapterFactory {
  /**
   * Create an authentication data provider
   */
  createAuthProvider(): AuthDataProvider;
  
  /**
   * Create a user data provider
   */
  createUserProvider(): UserDataProvider;
  
  /**
   * Create a team data provider
   */
  createTeamProvider(): TeamDataProvider;

  /**
   * Create a permission data provider
   */
  createPermissionProvider(): PermissionDataProvider;

  /**
<<<<<<< HEAD
   * Create an SSO data provider
   */
  createSsoProvider(): SsoDataProvider;
=======
   * Create a subscription data provider
   */
  createSubscriptionProvider(): SubscriptionDataProvider;

  /**
   * Create an API key data provider
   */
  createApiKeyProvider(): ApiKeyDataProvider;
>>>>>>> af627a1f
}

/**
 * Factory creator function type
 */
export type FactoryCreator = (options: AdapterFactoryOptions) => AdapterFactory;

/**
 * Adapter registry class
 * Manages registration and retrieval of adapter factories
 */
export class AdapterRegistry {
  private static factories: Record<string, FactoryCreator> = {};
  
  /**
   * Register an adapter factory
   * 
   * @param name Name to register the factory under
   * @param factoryCreator Function that creates the factory
   */
  static registerFactory(name: string, factoryCreator: FactoryCreator): void {
    this.factories[name] = factoryCreator;
  }
  
  /**
   * Get an adapter factory by name
   * 
   * @param name Name of the factory to retrieve
   * @param options Options to pass to the factory creator
   * @returns The adapter factory instance
   * @throws Error if factory not found
   */
  static getFactory(name: string, options: AdapterFactoryOptions): AdapterFactory {
    const factoryCreator = this.factories[name];
    if (!factoryCreator) {
      throw new Error(`Adapter factory '${name}' not found. Available factories: ${Object.keys(this.factories).join(', ')}`);
    }
    return factoryCreator(options);
  }
  
  /**
   * List all available adapter types
   * 
   * @returns Array of registered adapter type names
   */
  static listAvailableAdapters(): string[] {
    return Object.keys(this.factories);
  }
  
  /**
   * Check if an adapter type is available
   * 
   * @param name Name of the adapter type to check
   * @returns True if the adapter type is registered, false otherwise
   */
  static isAdapterAvailable(name: string): boolean {
    return !!this.factories[name];
  }
}<|MERGE_RESOLUTION|>--- conflicted
+++ resolved
@@ -11,12 +11,10 @@
 import { UserDataProvider } from './user/interfaces';
 import { TeamDataProvider } from './team/interfaces';
 import { PermissionDataProvider } from './permission/interfaces';
-<<<<<<< HEAD
 import { SsoDataProvider } from './sso/interfaces';
-=======
 import { SubscriptionDataProvider } from './subscription/interfaces';
 import { ApiKeyDataProvider } from './api-keys/interfaces';
->>>>>>> af627a1f
+
 
 /**
  * Interface for adapter factory options
@@ -51,11 +49,11 @@
   createPermissionProvider(): PermissionDataProvider;
 
   /**
-<<<<<<< HEAD
    * Create an SSO data provider
    */
   createSsoProvider(): SsoDataProvider;
-=======
+
+  /**
    * Create a subscription data provider
    */
   createSubscriptionProvider(): SubscriptionDataProvider;
@@ -64,8 +62,6 @@
    * Create an API key data provider
    */
   createApiKeyProvider(): ApiKeyDataProvider;
->>>>>>> af627a1f
-}
 
 /**
  * Factory creator function type
