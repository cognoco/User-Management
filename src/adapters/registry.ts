--- conflicted
+++ resolved
@@ -11,11 +11,8 @@
 import { UserDataProvider } from './user/interfaces';
 import { TeamDataProvider } from './team/interfaces';
 import { PermissionDataProvider } from './permission/interfaces';
-<<<<<<< HEAD
 import { SubscriptionDataProvider } from './subscription/interfaces';
-=======
 import { ApiKeyDataProvider } from './api-keys/interfaces';
->>>>>>> ff1ae17e
 
 /**
  * Interface for adapter factory options
@@ -50,15 +47,14 @@
   createPermissionProvider(): PermissionDataProvider;
 
   /**
-<<<<<<< HEAD
    * Create a subscription data provider
    */
   createSubscriptionProvider(): SubscriptionDataProvider;
-=======
+
+  /**
    * Create an API key data provider
    */
   createApiKeyProvider(): ApiKeyDataProvider;
->>>>>>> ff1ae17e
 }
 
 /**
