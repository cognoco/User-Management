--- conflicted
+++ resolved
@@ -94,23 +94,15 @@
  */
 export class AdapterRegistry {
   private static factories: Record<string, FactoryCreator> = {};
-<<<<<<< HEAD
   private static instance: AdapterRegistry | null = null;
 
-=======
-  private static instance: AdapterRegistry;
->>>>>>> 1f0e7fbe
   private adapters: Record<string, unknown> = {};
 
   private constructor() {}
 
-<<<<<<< HEAD
-  /** Get the singleton registry instance */
-=======
   /**
    * Get the singleton instance of the registry
    */
->>>>>>> 1f0e7fbe
   static getInstance(): AdapterRegistry {
     if (!this.instance) {
       this.instance = new AdapterRegistry();
@@ -118,27 +110,16 @@
     return this.instance;
   }
 
-<<<<<<< HEAD
-  /** Register an adapter instance for later retrieval */
-=======
   /**
    * Register a concrete adapter instance
    *
    * @param name Adapter name
    * @param adapter Adapter instance
    */
->>>>>>> 1f0e7fbe
   registerAdapter<T>(name: string, adapter: T): void {
     this.adapters[name] = adapter;
   }
 
-<<<<<<< HEAD
-  /** Retrieve a previously registered adapter instance */
-  getAdapter<T>(name: string): T {
-    const adapter = this.adapters[name];
-    if (!adapter) {
-      throw new Error(`Adapter '${name}' not registered`);
-=======
   /**
    * Retrieve a registered adapter instance
    *
@@ -149,11 +130,10 @@
     const adapter = this.adapters[name];
     if (!adapter) {
       throw new Error(`Adapter '${name}' not registered in AdapterRegistry`);
->>>>>>> 1f0e7fbe
     }
     return adapter as T;
   }
-  
+}
   /**
    * Register an adapter factory
    * 
