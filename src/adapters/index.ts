/**
 * Adapters Exports
 * 
 * This file exports all adapter related types and functions.
 * It provides a single entry point for importing adapters and registering factories.
 */

export * from './registry';
export * from './auth';
export * from './user';
export * from './team';
export * from './permission';
export * from './api-keys';
export * from './notification';
<<<<<<< HEAD
export * from './subscription';
=======
export * from './csrf';
>>>>>>> ff1ae17e

// Import and register the Supabase adapter factory by default
import { AdapterRegistry } from './registry';
import { createSupabaseAdapterFactory } from './supabase-factory';

// Register the Supabase adapter factory
AdapterRegistry.registerFactory('supabase', createSupabaseAdapterFactory);

// Re-export the registry instance for convenience
export { AdapterRegistry as default } from './registry';<|MERGE_RESOLUTION|>--- conflicted
+++ resolved
@@ -12,11 +12,8 @@
 export * from './permission';
 export * from './api-keys';
 export * from './notification';
-<<<<<<< HEAD
 export * from './subscription';
-=======
 export * from './csrf';
->>>>>>> ff1ae17e
 
 // Import and register the Supabase adapter factory by default
 import { AdapterRegistry } from './registry';
