/**
 * Adapters Exports
 * 
 * This file exports all adapter related types and functions.
 * It provides a single entry point for importing adapters and registering factories.
 */

export * from './registry';
export * from './auth';
export * from './user';
export * from './team';
export * from './permission';
<<<<<<< HEAD
export * from './sso';
=======
export * from './api-keys';
>>>>>>> af627a1f
export * from './notification';
export * from './subscription';
export * from './csrf';

// Import and register the Supabase adapter factory by default
import { AdapterRegistry } from './registry';
import { createSupabaseAdapterFactory } from './supabase-factory';

// Register the Supabase adapter factory
AdapterRegistry.registerFactory('supabase', createSupabaseAdapterFactory);

// Re-export the registry instance for convenience
export { AdapterRegistry as default } from './registry';<|MERGE_RESOLUTION|>--- conflicted
+++ resolved
@@ -10,11 +10,8 @@
 export * from './user';
 export * from './team';
 export * from './permission';
-<<<<<<< HEAD
 export * from './sso';
-=======
 export * from './api-keys';
->>>>>>> af627a1f
 export * from './notification';
 export * from './subscription';
 export * from './csrf';
