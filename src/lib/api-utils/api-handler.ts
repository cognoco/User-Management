--- conflicted
+++ resolved
@@ -92,12 +92,10 @@
     } catch (error) {
       // Handle known ApiError
       if (error instanceof ApiError) {
-<<<<<<< HEAD
+
         const status = typeof error.status === 'number' ? error.status : 500;
         return res.status(status).json({
-=======
-        return res.status(error.status).json({
->>>>>>> 2915b22a
+
           success: false,
           error: {
             code: error.code || 'API_ERROR',
