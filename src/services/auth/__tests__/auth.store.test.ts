--- conflicted
+++ resolved
@@ -1,15 +1,8 @@
-<<<<<<< HEAD
-import { describe, it, expect, vi, beforeEach } from "vitest";
-import { DefaultAuthService } from "../default-auth.service";
-import type { IAuthDataProvider } from "@/core/auth/IAuthDataProvider";
-import type { AuthResult, LoginPayload } from "@/core/auth/models";
-=======
 import { describe, it, expect, vi, beforeEach } from 'vitest';
 import { DefaultAuthService } from '../default-auth.service';
 import type { AuthStorage } from '../auth-storage';
 import type { IAuthDataProvider } from '@/core/auth/IAuthDataProvider';
 import type { AuthResult, LoginPayload } from '@/core/auth/models';
->>>>>>> fb16b1d3
 
 function createAdapter(
   overrides: Partial<IAuthDataProvider> = {},
@@ -39,18 +32,13 @@
 
   beforeEach(() => {
     adapter = createAdapter();
-<<<<<<< HEAD
-    service = new DefaultAuthService(adapter);
-    Object.defineProperty(global, "localStorage", {
-=======
-    const storage: AuthStorage = {
-      setItem: vi.fn(),
-      getItem: vi.fn(),
-      removeItem: vi.fn()
-    };
-    service = new DefaultAuthService(adapter, storage);
-    Object.defineProperty(global, 'localStorage', {
->>>>>>> fb16b1d3
+const storage: AuthStorage = {
+  setItem: vi.fn(),
+  getItem: vi.fn(),
+  removeItem: vi.fn()
+};
+service = new DefaultAuthService(adapter, storage);
+Object.defineProperty(global, 'localStorage', {
       value: { setItem: vi.fn(), getItem: vi.fn(), removeItem: vi.fn() },
       writable: true,
     });
