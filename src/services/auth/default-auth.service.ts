/**
 * Default Authentication Service Implementation
 *
 * This file implements the AuthService interface defined in the core layer.
 * It provides the default implementation for authentication operations.
 */

import { AuthService, AuthState } from "@/core/auth/interfaces";
import type { IAuthDataProvider } from "@/core/auth/IAuthDataProvider";
import {
AuthService,
AuthState
} from '@/core/auth/interfaces';
import type { IAuthDataProvider } from '@/adapters/auth/interfaces';
import { 
  AuthResult, 
  LoginPayload, 
  MFASetupResponse, 
  MFAVerifyResponse, 
  RegistrationPayload, 
  User 
} from '@/core/auth/models';
import { AuthEventHandler, AuthEventTypes } from '@/core/auth/events';
import { translateError } from '@/lib/utils/error';
import { TypedEventEmitter } from '@/lib/utils/typed-event-emitter';
<<<<<<< HEAD
import type { SessionTracker } from './session-tracker';
import { DefaultSessionTracker } from './session-tracker';
import type { MFAHandler } from './mfa-handler';
import { DefaultMFAHandler } from './mfa-handler';

=======
import type { AuthStorage } from './auth-storage';
import { BrowserAuthStorage } from './auth-storage';
>>>>>>> 436aa918
/**
 * Default implementation of the AuthService interface
 */
export class DefaultAuthService
  extends TypedEventEmitter<AuthEventTypes>
  implements AuthService
{
  private user: User | null = null;
  private token: string | null = null;
  private isLoading = false;
  private error: string | null = null;
  private successMessage: string | null = null;
  private mfaEnabled = false;

<<<<<<< HEAD
  // Session management handled by SessionTracker
  private sessionTracker: SessionTracker;
  private mfaHandler: MFAHandler;
=======
  // Session management
  private sessionCheckTimer: NodeJS.Timeout | null = null;
  private tokenRefreshTimer: NodeJS.Timeout | null = null;
  private readonly TOKEN_REFRESH_THRESHOLD = 5 * 60 * 1000; // 5 minutes
  private readonly SESSION_TIMEOUT = 30 * 60 * 1000; // 30 minutes
  private readonly SESSION_CHECK_INTERVAL = 1 * 60 * 1000; // 1 minute
>>>>>>> 436aa918

  /**
   * Constructor for DefaultAuthService
   *
   * @param authDataProvider - Adapter providing auth persistence methods
   * @param storage - Storage mechanism for persisting tokens
   */
  constructor(
    private authDataProvider: IAuthDataProvider,
    private storage: AuthStorage = new BrowserAuthStorage()
  ) {
    super();
<<<<<<< HEAD
    this.sessionTracker = new DefaultSessionTracker({
      refreshToken: () => this.refreshToken(),
      onSessionTimeout: () => this.handleSessionTimeout()
    });
    this.mfaHandler = new DefaultMFAHandler(authDataProvider);
  }


=======
    // Initialize session check if there's a stored token
    this.initializeFromStorage();
  }

  /**
   * Initialize the service from storage (e.g., localStorage)
   */
  private initializeFromStorage(): void {
if (typeof window !== 'undefined') {
  const token = this.storage.getItem('auth_token');
}
      if (token) {
        this.token = token;
        this.refreshToken().then((success) => {
          if (success) {
            this.initializeSessionCheck();
          }
        });
      }
    }
  }

  /**
   * Initialize session check timer
   */
  private initializeSessionCheck(): void {
    if (this.sessionCheckTimer) {
      clearInterval(this.sessionCheckTimer);
    }

    this.sessionCheckTimer = setInterval(() => {
if (typeof window !== 'undefined') {
  const lastActivity = parseInt(this.storage.getItem('last_activity') || '0', 10);
}
        const now = Date.now();

        if (now - lastActivity > this.SESSION_TIMEOUT) {
          this.handleSessionTimeout();
        }
      }
    }, this.SESSION_CHECK_INTERVAL);

    // Update last activity
    this.updateLastActivity();
  }

  /**
   * Update last activity timestamp
   */
  private updateLastActivity(): void {
if (typeof window !== 'undefined') {
  this.storage.setItem('last_activity', Date.now().toString());
    }
  }

  /**
   * Initialize token refresh timer
   *
   * @param expiresAt - Timestamp when the token expires
   */
  private initializeTokenRefresh(expiresAt: number): void {
    if (this.tokenRefreshTimer) {
      clearTimeout(this.tokenRefreshTimer);
    }

    const now = Date.now();
    const timeUntilRefresh = expiresAt - now - this.TOKEN_REFRESH_THRESHOLD;

    if (timeUntilRefresh > 0) {
      this.tokenRefreshTimer = setTimeout(() => {
        this.refreshToken();
      }, timeUntilRefresh);
    } else {
      // Token is close to expiration or expired, refresh immediately
      this.refreshToken();
    }
  }

  /**
   * Clean up timers
   */
  private cleanupTimers(): void {
    if (this.sessionCheckTimer) {
      clearInterval(this.sessionCheckTimer);
      this.sessionCheckTimer = null;
    }

    if (this.tokenRefreshTimer) {
      clearTimeout(this.tokenRefreshTimer);
      this.tokenRefreshTimer = null;
    }
  }
>>>>>>> 436aa918

  /**
   * Emit an authentication event
   *
   * @param event - The event to emit
   */
  private emitEvent(event: AuthEventTypes): void {
    this.emit(event);
  }

  /**
   * Authenticate a user with email and password
   *
   * @param credentials - Login credentials
   * @returns Authentication result
   */
  async login(credentials: LoginPayload): Promise<AuthResult> {
    this.isLoading = true;
    this.error = null;

    try {
      const result = await this.authDataProvider.login(credentials);

      this.isLoading = false;
      if (result.success) {
        this.user = result.user || null;
        this.token = result.token || null;
        this.error = null;


        // Store token using provided storage if available
        if (result.token && typeof window !== 'undefined') {
          this.storage.setItem('auth_token', result.token);

        }

        // Initialize session management
        this.sessionTracker.updateLastActivity();
        this.sessionTracker.initializeSessionCheck();

        // Emit login event
        this.emitEvent({
          type: "LOGIN",
          timestamp: new Date(),
          user: this.user,
        });

        return result;
      }

      this.user = null;
      this.token = null;
      this.error = result.error || "An error occurred during login";

      // Emit login failed event
      this.emitEvent({
        type: "LOGIN_FAILED",
        timestamp: new Date(),
        error: this.error,
      });

      return { success: false, error: this.error, code: result.code };
    } catch (error: any) {
      const errorMessage = translateError(error, {
        defaultMessage: "An error occurred during login",
      });

      this.isLoading = false;
      this.error = errorMessage;
      this.user = null;
      this.token = null;

      // Emit login failed event
      this.emitEvent({
        type: "LOGIN_FAILED",
        timestamp: new Date(),
        error: errorMessage,
      });

      return {
        success: false,
        error: errorMessage,
      };
    }
  }

  /**
   * Register a new user
   *
   * @param userData - Registration data
   * @returns Authentication result
   */
  async register(userData: RegistrationPayload): Promise<AuthResult> {
    this.isLoading = true;
    this.error = null;

    try {
      const result = await this.authDataProvider.register(userData);

      this.isLoading = false;
      if (result.success) {
        this.error = null;
        this.successMessage = "Registration successful!";

        // Emit registration event
        this.emitEvent({
          type: "REGISTRATION",
          timestamp: new Date(),
          email: userData.email,
        });

        return { success: true };
      }
      this.error = result.error || "Registration failed";

      // Emit registration failed event
      this.emitEvent({
        type: "REGISTRATION_FAILED",
        timestamp: new Date(),
        error: this.error,
      });

      return { success: false, error: this.error };
    } catch (error: any) {
      const errorMessage = translateError(error, {
        defaultMessage: "Registration failed",
      });

      this.isLoading = false;
      this.error = errorMessage;

      // Emit registration failed event
      this.emitEvent({
        type: "REGISTRATION_FAILED",
        timestamp: new Date(),
        error: errorMessage,
      });

      return { success: false, error: errorMessage };
    }
  }

  /**
   * Log out the current user
   */
  async logout(): Promise<void> {
    try {
      await this.authDataProvider.logout();
    } catch (error) {
      console.error("Logout error:", error);
    } finally {
<<<<<<< HEAD
      this.sessionTracker.cleanup();
      
=======
      this.cleanupTimers();

>>>>>>> 436aa918
      this.user = null;
      this.token = null;
      this.error = null;
      this.successMessage = null;
      
      // Clear stored auth data if available
      if (typeof window !== 'undefined') {
        this.storage.removeItem('auth_token');
        this.storage.removeItem('last_activity');
      }

      // Emit logout event
      this.emitEvent({
        type: "LOGOUT",
        timestamp: new Date(),
      });
    }
  }

  /**
   * Get the currently authenticated user
   *
   * @returns The current user or null if not authenticated
   */
  async getCurrentUser(): Promise<User | null> {
    if (this.user) {
      return this.user;
    }

    try {
      this.user = await this.authDataProvider.getCurrentUser();
      return this.user;
    } catch (error: any) {
      this.error = translateError(error, {
        defaultMessage: "Failed to retrieve current user",
      });
      return null;
    }
  }

  /**
   * Check if a user is currently authenticated
   *
   * @returns True if a user is authenticated, false otherwise
   */
  isAuthenticated(): boolean {
    return !!this.user;
  }

  /**
   * Send a password reset email to the specified email address
   *
   * @param email - Email address to send the reset link to
   * @returns Result object with success status and message or error
   */
  async resetPassword(
    email: string,
  ): Promise<{ success: boolean; message?: string; error?: string }> {
    this.isLoading = true;
    this.error = null;
    this.successMessage = null;

    try {
      const result = await this.authDataProvider.resetPassword(email);

      this.isLoading = false;
      if (result.success) {
        this.successMessage =
          result.message || "Password reset email sent. Check your inbox.";

        // Emit password reset event
        this.emitEvent({
          type: "PASSWORD_RESET_REQUESTED",
          timestamp: new Date(),
          email,
        });

        return { success: true, message: this.successMessage };
      }

      this.error = result.error || "Failed to send password reset email.";

      // Emit password reset failed event
      this.emitEvent({
        type: "PASSWORD_RESET_FAILED",
        timestamp: new Date(),
        error: this.error,
      });

      return { success: false, error: this.error };
    } catch (error: any) {
      const errorMessage = translateError(error, {
        defaultMessage: "Failed to send password reset email.",
      });

      this.isLoading = false;
      this.error = errorMessage;

      // Emit password reset failed event
      this.emitEvent({
        type: "PASSWORD_RESET_FAILED",
        timestamp: new Date(),
        error: errorMessage,
      });

      return { success: false, error: errorMessage };
    }
  }

  /**
   * Update the user's password
   *
   * @param oldPassword - Current password for verification
   * @param newPassword - New password to set
   */
  async updatePassword(
    oldPassword: string,
    newPassword: string,
  ): Promise<void> {
    this.isLoading = true;
    this.error = null;
    this.successMessage = null;

    try {
      await this.authDataProvider.updatePassword(oldPassword, newPassword);

      this.isLoading = false;
      this.successMessage = "Password updated successfully.";

      // Emit password updated event
      this.emitEvent({
        type: "PASSWORD_UPDATED",
        timestamp: new Date(),
      });
    } catch (error: any) {
      const errorMessage = translateError(error, {
        defaultMessage: "Failed to update password.",
      });

      this.isLoading = false;
      this.error = errorMessage;

      // Emit password update failed event
      this.emitEvent({
        type: "PASSWORD_UPDATE_FAILED",
        timestamp: new Date(),
        error: errorMessage,
      });

      throw new Error(errorMessage);
    }
  }

  /**
   * Send an email verification link to the specified email address
   *
   * @param email - Email address to verify
   * @returns Authentication result with success status or error
   */
  async sendVerificationEmail(email: string): Promise<AuthResult> {
    this.isLoading = true;
    this.error = null;

    try {
      const result = await this.authDataProvider.sendVerificationEmail(email);

      this.isLoading = false;
      if (result.success) {
        this.error = null;
        this.successMessage = "Verification email sent successfully.";

        // Emit email verification sent event
        this.emitEvent({
          type: "EMAIL_VERIFICATION_SENT",
          timestamp: new Date(),
          email,
        });

        return { success: true };
      }

      this.error = result.error || "Failed to send verification email";

      // Emit email verification failed event
      this.emitEvent({
        type: "EMAIL_VERIFICATION_FAILED",
        timestamp: new Date(),
        error: this.error,
      });

      return { success: false, error: this.error };
    } catch (error: any) {
      const errorMessage = translateError(error, {
        defaultMessage: "Failed to send verification email",
      });

      this.isLoading = false;
      this.error = errorMessage;

      this.emitEvent({
        type: "EMAIL_VERIFICATION_FAILED",
        timestamp: new Date(),
        error: errorMessage,
      });

      return { success: false, error: errorMessage };
    }
  }

  /**
   * Verify an email address using a token
   *
   * @param token - Verification token from the email link
   */
  async verifyEmail(token: string): Promise<void> {
    this.isLoading = true;
    this.error = null;
    this.successMessage = null;

    try {
      await this.authDataProvider.verifyEmail(token);

      this.isLoading = false;
      this.successMessage = "Email verified successfully!";

      // Emit email verified event
      this.emitEvent({
        type: "EMAIL_VERIFIED",
        timestamp: new Date(),
      });
    } catch (error: any) {
      const errorMessage = translateError(error, {
        defaultMessage: "Email verification failed.",
      });

      this.isLoading = false;
      this.error = errorMessage;

      // Emit email verification failed event
      this.emitEvent({
        type: "EMAIL_VERIFICATION_FAILED",
        timestamp: new Date(),
        error: errorMessage,
      });

      throw new Error(errorMessage);
    }
  }

  /**
   * Delete the current user's account
   *
   * @param password - Current password for verification (optional depending on implementation)
   */
  async deleteAccount(password?: string): Promise<void> {
    this.isLoading = true;
    this.error = null;
    this.successMessage = null;

    try {
      await this.authDataProvider.deleteAccount(password);
<<<<<<< HEAD
      
      this.sessionTracker.cleanup();
      
=======

      this.cleanupTimers();

>>>>>>> 436aa918
      this.isLoading = false;
      this.successMessage = "Account deleted successfully.";
      this.user = null;
      this.token = null;

      
      // Clear stored auth data if available
      if (typeof window !== 'undefined') {
        this.storage.removeItem('auth_token');
        this.storage.removeItem('last_activity');

      }

      // Emit account deleted event
      this.emitEvent({
        type: "ACCOUNT_DELETED",
        timestamp: new Date(),
      });
    } catch (error: any) {
      const errorMessage = translateError(error, {
        defaultMessage: "Failed to delete account.",
      });

      this.isLoading = false;
      this.error = errorMessage;

      // Emit account deletion failed event
      this.emitEvent({
        type: "ACCOUNT_DELETION_FAILED",
        timestamp: new Date(),
        error: errorMessage,
      });

      throw new Error(errorMessage);
    }
  }

  /**
   * Set up Multi-Factor Authentication for the current user
   *
   * @returns MFA setup response with secret and QR code
   */
  async setupMFA(): Promise<MFASetupResponse> {
    this.isLoading = true;
    this.error = null;

    try {
      const result = await this.mfaHandler.setupMFA();

      this.isLoading = false;
      if (result.success) {
        this.error = null;

        this.emitEvent({
          type: "MFA_SETUP",
          timestamp: new Date(),
        });

        return {
          success: true,
          secret: result.secret,
          qrCode: result.qrCode,
        };
      }

      this.error = result.error || "Failed to setup MFA";

      this.emitEvent({
        type: "MFA_SETUP_FAILED",
        timestamp: new Date(),
        error: this.error,
      });

      return {
        success: false,
        error: this.error,
      };
    } catch (error: any) {
      const errorMessage = translateError(error, {
        defaultMessage: "Failed to setup MFA",
      });

      this.isLoading = false;
      this.error = errorMessage;

      this.emitEvent({
        type: "MFA_SETUP_FAILED",
        timestamp: new Date(),
        error: errorMessage,
      });

      return {
        success: false,
        error: errorMessage,
      };
    }
  }

  /**
   * Verify a Multi-Factor Authentication code
   *
   * @param code - MFA code from authenticator app
   * @returns MFA verification response with success status and token
   */
  async verifyMFA(code: string): Promise<MFAVerifyResponse> {
    this.isLoading = true;
    this.error = null;

    try {
      const result = await this.mfaHandler.verifyMFA(code);

      this.isLoading = false;
      if (result.success) {
        this.mfaEnabled = true;
        this.successMessage = "MFA setup successful!";
        if (result.user) {
          this.user = result.user;
        }

        this.emitEvent({ type: "MFA_VERIFIED", timestamp: new Date() });

        return {
          success: true,
          backupCodes: result.backupCodes,
          token: result.token,
        };
      }

      this.error = result.error || "Failed to verify MFA code";

      this.emitEvent({
        type: "MFA_VERIFICATION_FAILED",
        timestamp: new Date(),
        error: this.error,
      });

      return { success: false, error: this.error };
    } catch (error: any) {
      const errorMessage = translateError(error, {
        defaultMessage: "Failed to verify MFA code",
      });

      this.isLoading = false;
      this.error = errorMessage;

      this.emitEvent({
        type: "MFA_VERIFICATION_FAILED",
        timestamp: new Date(),
        error: errorMessage,
      });

      return { success: false, error: errorMessage };
    }
  }

  /**
   * Disable Multi-Factor Authentication for the current user
   *
   * @param code - MFA code from authenticator app for verification
   * @returns Authentication result with success status or error
   */
  async disableMFA(code: string): Promise<AuthResult> {
    this.isLoading = true;
    this.error = null;

    try {
<<<<<<< HEAD
      const result = await this.mfaHandler.disableMFA(code);
      
=======
      const result = await this.authDataProvider.disableMFA(code);

>>>>>>> 436aa918
      this.isLoading = false;
      this.error = null;
      this.mfaEnabled = false;
      this.successMessage = "MFA disabled successfully";

      // Emit MFA disabled event
      this.emitEvent({
        type: "MFA_DISABLED",
        timestamp: new Date(),
      });

      if (result.success) {
        this.isLoading = false;
        this.error = null;
        this.mfaEnabled = false;
        this.successMessage = "MFA disabled successfully";

        this.emitEvent({ type: "MFA_DISABLED", timestamp: new Date() });

        return { success: true };
      }

      const errorMessage = result.error || "Failed to disable MFA";

      this.isLoading = false;
      this.error = errorMessage;

      this.emitEvent({
        type: "MFA_DISABLE_FAILED",
        timestamp: new Date(),
        error: errorMessage,
      });

      return { success: false, error: errorMessage };
    } catch (error: any) {
      const errorMessage = translateError(error, {
        defaultMessage: "Failed to disable MFA",
      });

      this.isLoading = false;
      this.error = errorMessage;

      this.emitEvent({
        type: "MFA_DISABLE_FAILED",
        timestamp: new Date(),
        error: errorMessage,
      });

      return { success: false, error: errorMessage };
    }
  }

  /**
   * Refresh the authentication token
   *
   * @returns True if token was refreshed successfully, false otherwise
   */
  async refreshToken(): Promise<boolean> {
    try {
      const success = await this.authDataProvider.refreshToken();

      if (success) {
        this.emitEvent({ type: "TOKEN_REFRESHED", timestamp: new Date() });
      } else {
        this.handleSessionTimeout();
      }

      return success;
    } catch (error) {
      // If refresh fails, log out the user
      this.handleSessionTimeout();
      return false;
    }
  }

  /**
   * Handle session timeout by logging out the user
   */
  handleSessionTimeout(): void {
<<<<<<< HEAD
    this.sessionTracker.cleanup();
    
=======
    this.cleanupTimers();

>>>>>>> 436aa918
    this.user = null;
    this.token = null;
    this.error = "Session expired. Please log in again.";
    this.successMessage = null;

    
    // Clear stored auth data if available
    if (typeof window !== 'undefined') {
      this.storage.removeItem('auth_token');
      this.storage.removeItem('last_activity');

    }

    // Emit session timeout event
    this.emitEvent({
      type: "SESSION_TIMEOUT",
      timestamp: new Date(),
    });
  }

  /**
   * Subscribe to authentication state changes
   *
   * @param callback - Function to call when authentication state changes
   * @returns Unsubscribe function
   */
  onAuthStateChanged(callback: (user: User | null) => void): () => void {
    return this.on((event) => {
      if (
        event.type === "LOGIN" ||
        event.type === "LOGOUT" ||
        event.type === "SESSION_TIMEOUT"
      ) {
        callback(this.user);
      }
    });
  }

  /**
   * Subscribe to authentication events
   *
   * @param handler - Function to call when an event occurs
   * @returns Unsubscribe function
   */
  onAuthEvent(handler: AuthEventHandler): () => void {
    return this.on(handler);
  }
}<|MERGE_RESOLUTION|>--- conflicted
+++ resolved
@@ -7,11 +7,6 @@
 
 import { AuthService, AuthState } from "@/core/auth/interfaces";
 import type { IAuthDataProvider } from "@/core/auth/IAuthDataProvider";
-import {
-AuthService,
-AuthState
-} from '@/core/auth/interfaces';
-import type { IAuthDataProvider } from '@/adapters/auth/interfaces';
 import { 
   AuthResult, 
   LoginPayload, 
@@ -23,16 +18,11 @@
 import { AuthEventHandler, AuthEventTypes } from '@/core/auth/events';
 import { translateError } from '@/lib/utils/error';
 import { TypedEventEmitter } from '@/lib/utils/typed-event-emitter';
-<<<<<<< HEAD
 import type { SessionTracker } from './session-tracker';
 import { DefaultSessionTracker } from './session-tracker';
 import type { MFAHandler } from './mfa-handler';
 import { DefaultMFAHandler } from './mfa-handler';
 
-=======
-import type { AuthStorage } from './auth-storage';
-import { BrowserAuthStorage } from './auth-storage';
->>>>>>> 436aa918
 /**
  * Default implementation of the AuthService interface
  */
@@ -47,31 +37,19 @@
   private successMessage: string | null = null;
   private mfaEnabled = false;
 
-<<<<<<< HEAD
   // Session management handled by SessionTracker
   private sessionTracker: SessionTracker;
   private mfaHandler: MFAHandler;
-=======
-  // Session management
-  private sessionCheckTimer: NodeJS.Timeout | null = null;
-  private tokenRefreshTimer: NodeJS.Timeout | null = null;
-  private readonly TOKEN_REFRESH_THRESHOLD = 5 * 60 * 1000; // 5 minutes
-  private readonly SESSION_TIMEOUT = 30 * 60 * 1000; // 30 minutes
-  private readonly SESSION_CHECK_INTERVAL = 1 * 60 * 1000; // 1 minute
->>>>>>> 436aa918
 
   /**
    * Constructor for DefaultAuthService
    *
    * @param authDataProvider - Adapter providing auth persistence methods
-   * @param storage - Storage mechanism for persisting tokens
    */
   constructor(
     private authDataProvider: IAuthDataProvider,
-    private storage: AuthStorage = new BrowserAuthStorage()
   ) {
     super();
-<<<<<<< HEAD
     this.sessionTracker = new DefaultSessionTracker({
       refreshToken: () => this.refreshToken(),
       onSessionTimeout: () => this.handleSessionTimeout()
@@ -79,102 +57,6 @@
     this.mfaHandler = new DefaultMFAHandler(authDataProvider);
   }
 
-
-=======
-    // Initialize session check if there's a stored token
-    this.initializeFromStorage();
-  }
-
-  /**
-   * Initialize the service from storage (e.g., localStorage)
-   */
-  private initializeFromStorage(): void {
-if (typeof window !== 'undefined') {
-  const token = this.storage.getItem('auth_token');
-}
-      if (token) {
-        this.token = token;
-        this.refreshToken().then((success) => {
-          if (success) {
-            this.initializeSessionCheck();
-          }
-        });
-      }
-    }
-  }
-
-  /**
-   * Initialize session check timer
-   */
-  private initializeSessionCheck(): void {
-    if (this.sessionCheckTimer) {
-      clearInterval(this.sessionCheckTimer);
-    }
-
-    this.sessionCheckTimer = setInterval(() => {
-if (typeof window !== 'undefined') {
-  const lastActivity = parseInt(this.storage.getItem('last_activity') || '0', 10);
-}
-        const now = Date.now();
-
-        if (now - lastActivity > this.SESSION_TIMEOUT) {
-          this.handleSessionTimeout();
-        }
-      }
-    }, this.SESSION_CHECK_INTERVAL);
-
-    // Update last activity
-    this.updateLastActivity();
-  }
-
-  /**
-   * Update last activity timestamp
-   */
-  private updateLastActivity(): void {
-if (typeof window !== 'undefined') {
-  this.storage.setItem('last_activity', Date.now().toString());
-    }
-  }
-
-  /**
-   * Initialize token refresh timer
-   *
-   * @param expiresAt - Timestamp when the token expires
-   */
-  private initializeTokenRefresh(expiresAt: number): void {
-    if (this.tokenRefreshTimer) {
-      clearTimeout(this.tokenRefreshTimer);
-    }
-
-    const now = Date.now();
-    const timeUntilRefresh = expiresAt - now - this.TOKEN_REFRESH_THRESHOLD;
-
-    if (timeUntilRefresh > 0) {
-      this.tokenRefreshTimer = setTimeout(() => {
-        this.refreshToken();
-      }, timeUntilRefresh);
-    } else {
-      // Token is close to expiration or expired, refresh immediately
-      this.refreshToken();
-    }
-  }
-
-  /**
-   * Clean up timers
-   */
-  private cleanupTimers(): void {
-    if (this.sessionCheckTimer) {
-      clearInterval(this.sessionCheckTimer);
-      this.sessionCheckTimer = null;
-    }
-
-    if (this.tokenRefreshTimer) {
-      clearTimeout(this.tokenRefreshTimer);
-      this.tokenRefreshTimer = null;
-    }
-  }
->>>>>>> 436aa918
-
   /**
    * Emit an authentication event
    *
@@ -203,11 +85,9 @@
         this.token = result.token || null;
         this.error = null;
 
-
         // Store token using provided storage if available
         if (result.token && typeof window !== 'undefined') {
-          this.storage.setItem('auth_token', result.token);
-
+          localStorage.setItem('auth_token', result.token);
         }
 
         // Initialize session management
@@ -325,13 +205,8 @@
     } catch (error) {
       console.error("Logout error:", error);
     } finally {
-<<<<<<< HEAD
       this.sessionTracker.cleanup();
       
-=======
-      this.cleanupTimers();
-
->>>>>>> 436aa918
       this.user = null;
       this.token = null;
       this.error = null;
@@ -339,8 +214,8 @@
       
       // Clear stored auth data if available
       if (typeof window !== 'undefined') {
-        this.storage.removeItem('auth_token');
-        this.storage.removeItem('last_activity');
+        localStorage.removeItem('auth_token');
+        localStorage.removeItem('last_activity');
       }
 
       // Emit logout event
@@ -593,15 +468,9 @@
 
     try {
       await this.authDataProvider.deleteAccount(password);
-<<<<<<< HEAD
       
       this.sessionTracker.cleanup();
       
-=======
-
-      this.cleanupTimers();
-
->>>>>>> 436aa918
       this.isLoading = false;
       this.successMessage = "Account deleted successfully.";
       this.user = null;
@@ -610,8 +479,8 @@
       
       // Clear stored auth data if available
       if (typeof window !== 'undefined') {
-        this.storage.removeItem('auth_token');
-        this.storage.removeItem('last_activity');
+        localStorage.removeItem('auth_token');
+        localStorage.removeItem('last_activity');
 
       }
 
@@ -768,13 +637,8 @@
     this.error = null;
 
     try {
-<<<<<<< HEAD
       const result = await this.mfaHandler.disableMFA(code);
       
-=======
-      const result = await this.authDataProvider.disableMFA(code);
-
->>>>>>> 436aa918
       this.isLoading = false;
       this.error = null;
       this.mfaEnabled = false;
@@ -854,13 +718,8 @@
    * Handle session timeout by logging out the user
    */
   handleSessionTimeout(): void {
-<<<<<<< HEAD
     this.sessionTracker.cleanup();
     
-=======
-    this.cleanupTimers();
-
->>>>>>> 436aa918
     this.user = null;
     this.token = null;
     this.error = "Session expired. Please log in again.";
@@ -869,8 +728,8 @@
     
     // Clear stored auth data if available
     if (typeof window !== 'undefined') {
-      this.storage.removeItem('auth_token');
-      this.storage.removeItem('last_activity');
+      localStorage.removeItem('auth_token');
+      localStorage.removeItem('last_activity');
 
     }
 
@@ -899,13 +758,4 @@
     });
   }
 
-  /**
-   * Subscribe to authentication events
-   *
-   * @param handler - Function to call when an event occurs
-   * @returns Unsubscribe function
-   */
-  onAuthEvent(handler: AuthEventHandler): () => void {
-    return this.on(handler);
-  }
-}+  /