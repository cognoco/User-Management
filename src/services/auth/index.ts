/**
 * Authentication Service Factory
 * 
 * This file exports the factory function for creating an instance of the AuthService.
 * It follows the factory pattern to allow dependency injection and configuration.
 */

import { AuthService } from '@/core/auth/interfaces';
import { DefaultAuthService } from './default-auth.service';
<<<<<<< HEAD
import type { IAuthDataProvider } from '@/adapters/auth/interfaces';
=======
import type { IAuthDataProvider } from '@/core/auth/IAuthDataProvider';
import type { AuthStorage } from './auth-storage';
import { BrowserAuthStorage } from './auth-storage';
>>>>>>> ada9f76c

/**
 * Configuration options for creating an AuthService
 */
export interface AuthServiceConfig {
  /**
   * Auth data provider for database operations
   */
  authDataProvider: IAuthDataProvider;
  storage?: AuthStorage;
}

/**
 * Create an instance of the AuthService
 * 
 * @param config - Configuration options for the AuthService
 * @returns An instance of the AuthService
 */
export function createAuthService(config: AuthServiceConfig): AuthService {
  return new DefaultAuthService(
    config.authDataProvider,
    config.storage ?? new BrowserAuthStorage()
  );
}

/**
 * Default export of the auth service module
 */
export default {
  createAuthService
};

export { BrowserAuthStorage };
export type { AuthStorage };<|MERGE_RESOLUTION|>--- conflicted
+++ resolved
@@ -7,13 +7,10 @@
 
 import { AuthService } from '@/core/auth/interfaces';
 import { DefaultAuthService } from './default-auth.service';
-<<<<<<< HEAD
-import type { IAuthDataProvider } from '@/adapters/auth/interfaces';
-=======
 import type { IAuthDataProvider } from '@/core/auth/IAuthDataProvider';
 import type { AuthStorage } from './auth-storage';
 import { BrowserAuthStorage } from './auth-storage';
->>>>>>> ada9f76c
+
 
 /**
  * Configuration options for creating an AuthService
