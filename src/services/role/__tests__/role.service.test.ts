import { describe, it, expect, vi, beforeEach } from 'vitest';
import { RoleService } from '../role.service';
import { getServiceSupabase } from '@/lib/database/supabase';

// Use a shared Supabase mock so tests can control return values
const supabase = {
  from: vi.fn(),
};
vi.mock('@/lib/database/supabase', () => ({
  getServiceSupabase: vi.fn(() => supabase),
}));

function mockFrom(returnValue: any) {
  return vi.fn(() => returnValue);
}

describe('RoleService', () => {
  beforeEach(() => {
    vi.clearAllMocks();
    supabase.from.mockReset();
  });

  it('rejects creating duplicate role names', async () => {
    const supabase = getServiceSupabase();
    (getServiceSupabase as any).mockReturnValue(supabase);
    const from = {
      select: vi.fn().mockReturnThis(),
      eq: vi.fn().mockReturnThis(),
      single: vi.fn().mockResolvedValue({ data: { id: 'r1' }, error: null }),
    };
    (supabase.from as any).mockReturnValue(from);
    const service = new RoleService();
    await expect(service.createRole('admin', 'desc')).rejects.toThrow('Role name must be unique');
  });

  it('prevents deleting system roles', async () => {
    const supabase = getServiceSupabase();
    (getServiceSupabase as any).mockReturnValue(supabase);
    const fromFirst = {
      select: vi.fn().mockReturnThis(),
      eq: vi.fn().mockReturnThis(),
      single: vi.fn().mockResolvedValue({ data: { id: 'r1', isSystemRole: true }, error: null }),
    };
    const fromSecond = {
      delete: vi.fn().mockReturnThis(),
      eq: vi.fn().mockReturnThis(),
    };
    (supabase.from as any)
      .mockReturnValueOnce(fromFirst)
      .mockReturnValueOnce(fromSecond);
    const service = new RoleService();
    await expect(service.deleteRole('r1')).rejects.toThrow('Cannot delete system role');
  });

  it('detects circular hierarchy on update', async () => {
<<<<<<< HEAD
    const supabase = getServiceSupabase();
    (getServiceSupabase as any).mockReturnValue(supabase);
    // unique name check
    const nameCheck = {
      select: vi.fn().mockReturnThis(),
      eq: vi.fn().mockReturnThis(),
      neq: vi.fn().mockReturnThis(),
      single: vi.fn().mockRejectedValue({ code: 'PGRST116' }),
    };
    // circular check: parent role's parent is the role itself
    const parentQuery = {
      select: vi.fn().mockReturnThis(),
      eq: vi.fn().mockReturnThis(),
      single: vi.fn().mockResolvedValue({ data: { parent_role_id: 'r1' }, error: null }),
    };
    (supabase.from as any).mockReturnValue(nameCheck);
=======
>>>>>>> f8159ace
    vi.spyOn(RoleService.prototype as any, 'hasCircularDependency').mockResolvedValue(true);
    const service = new RoleService();
    await expect(service.updateRole('r1', { parentRoleId: 'r2' })).rejects.toThrow('Circular role hierarchy');
  });

  it('updates parent role via setParentRole', async () => {
    const supabase = getServiceSupabase();
    (getServiceSupabase as any).mockReturnValue(supabase);
    const service = new RoleService();
    const from = { update: vi.fn().mockReturnValue({ eq: vi.fn().mockReturnValue({ error: null }) }) };
    (service as any).supabase.from = vi.fn().mockReturnValue(from);
    vi.spyOn(service as any, 'hasCircularDependency').mockResolvedValue(false);
    await service.setParentRole('B', 'A');
    expect(from.update).toHaveBeenCalledWith({ parent_role_id: 'A', updated_at: expect.any(String) });
    const updateObj = (from.update as any).mock.results[0].value;
    expect(updateObj.eq).toHaveBeenCalledWith('id', 'B');
  });

  it('rejects parent role when depth limit exceeded', async () => {
    const supabase = getServiceSupabase();
    const from = { update: vi.fn().mockReturnThis(), eq: vi.fn().mockReturnValue({ error: null }) };
    (supabase.from as any).mockReturnValue(from);
    vi.spyOn(RoleService.prototype as any, 'hasCircularDependency').mockResolvedValue(false);
    vi.spyOn(RoleService.prototype as any, 'exceedsDepthLimit').mockResolvedValue(true);
    const service = new RoleService();
    await expect(service.setParentRole('B', 'A')).rejects.toThrow('Role hierarchy depth limit exceeded');
  });

  it('returns ancestor roles in order', async () => {
    const roles: any = {
      A: { id: 'A', name: 'A', isSystemRole: false, createdAt: '', updatedAt: '', parentRoleId: null },
      B: { id: 'B', name: 'B', isSystemRole: false, createdAt: '', updatedAt: '', parentRoleId: 'A' },
      C: { id: 'C', name: 'C', isSystemRole: false, createdAt: '', updatedAt: '', parentRoleId: 'B' },
    };
    const service = new RoleService();
    vi.spyOn(service, 'getRoleById').mockImplementation(async (id: string) => roles[id] || null);
    const ancestors = await service.getAncestorRoles('C');
    expect(ancestors.map(r => r.id)).toEqual(['B', 'A']);
  });

  it('returns descendant roles', async () => {
    const roles = [
      { id: 'A', name: 'A', isSystemRole: false, createdAt: '', updatedAt: '', parentRoleId: null },
      { id: 'B', name: 'B', isSystemRole: false, createdAt: '', updatedAt: '', parentRoleId: 'A' },
      { id: 'C', name: 'C', isSystemRole: false, createdAt: '', updatedAt: '', parentRoleId: 'B' },
    ];
    const service = new RoleService();
    vi.spyOn(service, 'getAllRoles').mockResolvedValue(roles as any);
    const desc = await service.getDescendantRoles('A');
    expect(desc.map(r => r.id).sort()).toEqual(['B', 'C']);
  });

  it('calculates effective permissions with inheritance', async () => {
    const service = new RoleService();
    vi.spyOn(service, 'getAncestorRoles').mockResolvedValue([
      { id: 'B', name: 'B', isSystemRole: false, createdAt: '', updatedAt: '', parentRoleId: 'A' },
      { id: 'A', name: 'A', isSystemRole: false, createdAt: '', updatedAt: '', parentRoleId: null },
    ] as any);
    const supabase = getServiceSupabase();
    (getServiceSupabase as any).mockReturnValue(supabase);
    const from = {
      select: vi.fn().mockReturnThis(),
      in: vi.fn().mockResolvedValue({
        data: [
          { permissions: 'p1' },
          { permissions: 'p2' },
          { permissions: 'p3' },
          { permissions: 'p4' },
          { permissions: 'p3' },
        ],
        error: null,
      }),
    };
    (supabase.from as any).mockReturnValue(from);
    const perms = await service.getEffectivePermissions('C');
    expect(perms.sort()).toEqual(['p1', 'p2', 'p3', 'p4']);
  });

<<<<<<< HEAD
  it('removes parent role via removeParentRole', async () => {
    const service = new RoleService();
    const spy = vi.spyOn(service, 'setParentRole').mockResolvedValue(undefined);
    await service.removeParentRole('B');
    expect(spy).toHaveBeenCalledWith('B', null);
  });

  it('builds full role hierarchy', async () => {
    const roles = [
      { id: 'A', name: 'A', isSystemRole: false, createdAt: '', updatedAt: '', parentRoleId: null },
      { id: 'B', name: 'B', isSystemRole: false, createdAt: '', updatedAt: '', parentRoleId: 'A' },
      { id: 'C', name: 'C', isSystemRole: false, createdAt: '', updatedAt: '', parentRoleId: 'B' },
    ];
    const service = new RoleService();
    vi.spyOn(service, 'getAllRoles').mockResolvedValue(roles as any);
    const tree = await service.getRoleHierarchy();
    expect(tree).toHaveLength(1);
    expect(tree[0].id).toBe('A');
    expect(tree[0].children[0].id).toBe('B');
    expect(tree[0].children[0].children[0].id).toBe('C');
=======
  it('caches effective permission results', async () => {
    const service = new RoleService();
    vi.spyOn(service, 'getAncestorRoles').mockResolvedValue([] as any);
    const supabase = getServiceSupabase();
    const from = {
      select: vi.fn().mockReturnThis(),
      in: vi.fn().mockResolvedValue({ data: [{ permissions: 'p1' }], error: null }),
    };
    (supabase.from as any).mockReturnValue(from);
    const first = await service.getEffectivePermissions('A');
    const second = await service.getEffectivePermissions('A');
    expect(from.in).toHaveBeenCalledTimes(1);
    expect(first).toEqual(second);
>>>>>>> f8159ace
  });
});<|MERGE_RESOLUTION|>--- conflicted
+++ resolved
@@ -53,25 +53,22 @@
   });
 
   it('detects circular hierarchy on update', async () => {
-<<<<<<< HEAD
-    const supabase = getServiceSupabase();
-    (getServiceSupabase as any).mockReturnValue(supabase);
-    // unique name check
-    const nameCheck = {
-      select: vi.fn().mockReturnThis(),
-      eq: vi.fn().mockReturnThis(),
-      neq: vi.fn().mockReturnThis(),
-      single: vi.fn().mockRejectedValue({ code: 'PGRST116' }),
-    };
-    // circular check: parent role's parent is the role itself
-    const parentQuery = {
-      select: vi.fn().mockReturnThis(),
-      eq: vi.fn().mockReturnThis(),
-      single: vi.fn().mockResolvedValue({ data: { parent_role_id: 'r1' }, error: null }),
-    };
-    (supabase.from as any).mockReturnValue(nameCheck);
-=======
->>>>>>> f8159ace
+const supabase = getServiceSupabase();
+(getServiceSupabase as any).mockReturnValue(supabase);
+// unique name check
+const nameCheck = {
+  select: vi.fn().mockReturnThis(),
+  eq: vi.fn().mockReturnThis(),
+  neq: vi.fn().mockReturnThis(),
+  single: vi.fn().mockRejectedValue({ code: 'PGRST116' }),
+};
+// circular check: parent role's parent is the role itself
+const parentQuery = {
+  select: vi.fn().mockReturnThis(),
+  eq: vi.fn().mockReturnThis(),
+  single: vi.fn().mockResolvedValue({ data: { parent_role_id: 'r1' }, error: null }),
+};
+(supabase.from as any).mockReturnValue(nameCheck);
     vi.spyOn(RoleService.prototype as any, 'hasCircularDependency').mockResolvedValue(true);
     const service = new RoleService();
     await expect(service.updateRole('r1', { parentRoleId: 'r2' })).rejects.toThrow('Circular role hierarchy');
@@ -149,42 +146,41 @@
     const perms = await service.getEffectivePermissions('C');
     expect(perms.sort()).toEqual(['p1', 'p2', 'p3', 'p4']);
   });
+it('removes parent role via removeParentRole', async () => {
+  const service = new RoleService();
+  const spy = vi.spyOn(service, 'setParentRole').mockResolvedValue(undefined);
+  await service.removeParentRole('B');
+  expect(spy).toHaveBeenCalledWith('B', null);
+});
 
-<<<<<<< HEAD
-  it('removes parent role via removeParentRole', async () => {
-    const service = new RoleService();
-    const spy = vi.spyOn(service, 'setParentRole').mockResolvedValue(undefined);
-    await service.removeParentRole('B');
-    expect(spy).toHaveBeenCalledWith('B', null);
-  });
+it('builds full role hierarchy', async () => {
+  const roles = [
+    { id: 'A', name: 'A', isSystemRole: false, createdAt: '', updatedAt: '', parentRoleId: null },
+    { id: 'B', name: 'B', isSystemRole: false, createdAt: '', updatedAt: '', parentRoleId: 'A' },
+    { id: 'C', name: 'C', isSystemRole: false, createdAt: '', updatedAt: '', parentRoleId: 'B' },
+  ];
+  const service = new RoleService();
+  vi.spyOn(service, 'getAllRoles').mockResolvedValue(roles as any);
+  const tree = await service.getRoleHierarchy();
+  expect(tree).toHaveLength(1);
+  expect(tree[0].id).toBe('A');
+  expect(tree[0].children[0].id).toBe('B');
+  expect(tree[0].children[0].children[0].id).toBe('C');
+});
 
-  it('builds full role hierarchy', async () => {
-    const roles = [
-      { id: 'A', name: 'A', isSystemRole: false, createdAt: '', updatedAt: '', parentRoleId: null },
-      { id: 'B', name: 'B', isSystemRole: false, createdAt: '', updatedAt: '', parentRoleId: 'A' },
-      { id: 'C', name: 'C', isSystemRole: false, createdAt: '', updatedAt: '', parentRoleId: 'B' },
-    ];
-    const service = new RoleService();
-    vi.spyOn(service, 'getAllRoles').mockResolvedValue(roles as any);
-    const tree = await service.getRoleHierarchy();
-    expect(tree).toHaveLength(1);
-    expect(tree[0].id).toBe('A');
-    expect(tree[0].children[0].id).toBe('B');
-    expect(tree[0].children[0].children[0].id).toBe('C');
-=======
-  it('caches effective permission results', async () => {
-    const service = new RoleService();
-    vi.spyOn(service, 'getAncestorRoles').mockResolvedValue([] as any);
-    const supabase = getServiceSupabase();
-    const from = {
-      select: vi.fn().mockReturnThis(),
-      in: vi.fn().mockResolvedValue({ data: [{ permissions: 'p1' }], error: null }),
-    };
-    (supabase.from as any).mockReturnValue(from);
-    const first = await service.getEffectivePermissions('A');
-    const second = await service.getEffectivePermissions('A');
-    expect(from.in).toHaveBeenCalledTimes(1);
-    expect(first).toEqual(second);
->>>>>>> f8159ace
+it('caches effective permission results', async () => {
+  const service = new RoleService();
+  vi.spyOn(service, 'getAncestorRoles').mockResolvedValue([] as any);
+  const supabase = getServiceSupabase();
+  const from = {
+    select: vi.fn().mockReturnThis(),
+    in: vi.fn().mockResolvedValue({ data: [{ permissions: 'p1' }], error: null }),
+  };
+  (supabase.from as any).mockReturnValue(from);
+  const first = await service.getEffectivePermissions('A');
+  const second = await service.getEffectivePermissions('A');
+  expect(from.in).toHaveBeenCalledTimes(1);
+  expect(first).toEqual(second);
+});
   });
 });